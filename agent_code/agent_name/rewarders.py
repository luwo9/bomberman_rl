--- conflicted
+++ resolved
@@ -148,15 +148,8 @@
         
         reward_sum = 0
         for event in events:
-<<<<<<< HEAD
-            if event in self.game_rewards:
-                reward_sum += self.game_rewards[event]
-        self.logger.info(f"Awarded {reward_sum} for events {', '.join(events)}")
-=======
             if event in game_rewards:
                 reward_sum += game_rewards[event]
-        # self.logger.info(f"Awarded {reward_sum} for events {', '.join(events)}")
->>>>>>> 2be8a822
         return reward_sum
     
     def state_dict(self):
